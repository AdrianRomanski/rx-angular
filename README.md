--- conflicted
+++ resolved
@@ -16,20 +16,19 @@
 
 This repository holds a set of helpers to create **fully reactive** as well as **fully zone-less** applications.
 
-<<<<<<< HEAD
-[![rx-angular logo](https://raw.githubusercontent.com/rx-angular/rx-angular/main/docs/images/rx-angular_logo.png)](https://www.rx-angular.io/)
-=======
 ## Benefits
 
- - 🔥 It's fast & performance focused: exceptional runtime speed & small bundle size
- - ✔ Easy upgrade paths: migration scripts included since beta! `ng update @rx-angular/{cdk | template | state}`
- - ✔ Lean and simple: No boilerplate guaranteed
- - ✔ Well typed and tested
- - ✔ Backwards compatible: support for Angular > v11
+- 🔥 It's fast & performance focused: exceptional runtime speed & small bundle size
+- ✔ Easy upgrade paths: migration scripts included since beta! `ng update @rx-angular/{cdk | template | state}`
+- ✔ Lean and simple: No boilerplate guaranteed
+- ✔ Well typed and tested
+- ✔ Backwards compatible: support for Angular > v11
 
 > **❗ Warning**
 > Expect no migration scripts for any change in `experimental` folders
+
 ## Used by
+
 <table style="width:100%">
   <tr>
     <td><img width="140" src="https://clickup.com/landing/images/logo-clickup_color.svg"></td>
@@ -56,7 +55,6 @@
     </td>
   </tr>
 </table>
->>>>>>> 7379994a
 
 ## Links
 
@@ -68,30 +66,17 @@
 Find details in the linked readme files below for installation and setup instructions, examples and resources.
 
 - [📦@rx-angular/cdk](https://github.com/rx-angular/rx-angular/tree/main/libs/cdk/README.md) - Component Development Kit
-<<<<<<< HEAD
 - [📦@rx-angular/eslint-plugin](https://github.com/rx-angular/rx-angular/tree/main/libs/eslint-plugin/README.md) - ESLint Plugin
 - [📦@rx-angular/state](https://github.com/rx-angular/rx-angular/tree/main/libs/state/README.md) - Imperative & Reactive Component State-Management
-- [📦@rx-angular/template](https://github.com/rx-angular/rx-angular/tree/main/libs/template/README.md) - High-Performance Reactive Rendering
-=======
-- [📦@rx-angular/state](https://github.com/rx-angular/rx-angular/tree/main/libs/state/README.md) - Imperative&Reactive Component State-Management
 - [📦@rx-angular/template](https://github.com/rx-angular/rx-angular/tree/main/libs/template/README.md) - High-Performance Non-Blocking Rendering
 
 ## Version Compatibility
 
-
-| Angular                | RxJS                 | @rx-angular/state | @rx-angular/template | @rx-angular/cdk     | 
-|------------------------|----------------------|-------------------|----------------------|---------------------|
+| Angular                | RxJS                 | @rx-angular/state | @rx-angular/template | @rx-angular/cdk     |
+| ---------------------- | -------------------- | ----------------- | -------------------- | ------------------- |
 | `^12.0.0` or `^13.0.0` | `^6.5.5` or `^7.4.0` | `> 1.4.6`         | `> 1.0.0-beta.29`    | `> 1.0.0-alpha.10`  |
 | `^11.0.0`              | `^6.5.5`             | `<= 1.4.6`        | `<= 1.0.0-beta.29`   | `<= 1.0.0-alpha.10` |
->>>>>>> 7379994a
 
-
-<<<<<<< HEAD
-| [<img src="https://raw.githubusercontent.com/alrra/browser-logos/master/src/edge/edge_48x48.png" alt="IE / Edge" width="24px" height="24px" />](http://godban.github.io/browsers-support-badges/)<br/>IE / Edge | [<img src="https://raw.githubusercontent.com/alrra/browser-logos/master/src/firefox/firefox_48x48.png" alt="Firefox" width="24px" height="24px" />](http://godban.github.io/browsers-support-badges/)<br/>Firefox | [<img src="https://raw.githubusercontent.com/alrra/browser-logos/master/src/chrome/chrome_48x48.png" alt="Chrome" width="24px" height="24px" />](http://godban.github.io/browsers-support-badges/)<br/>Chrome | [<img src="https://raw.githubusercontent.com/alrra/browser-logos/master/src/safari/safari_48x48.png" alt="Safari" width="24px" height="24px" />](http://godban.github.io/browsers-support-badges/)<br/>Safari | [<img src="https://raw.githubusercontent.com/alrra/browser-logos/master/src/safari-ios/safari-ios_48x48.png" alt="iOS Safari" width="24px" height="24px" />](http://godban.github.io/browsers-support-badges/)<br/>iOS Safari |
-| --------------------------------------------------------------------------------------------------------------------------------------------------------------------------------------------------------------- | ----------------------------------------------------------------------------------------------------------------------------------------------------------------------------------------------------------------- | ------------------------------------------------------------------------------------------------------------------------------------------------------------------------------------------------------------- | ------------------------------------------------------------------------------------------------------------------------------------------------------------------------------------------------------------- | ----------------------------------------------------------------------------------------------------------------------------------------------------------------------------------------------------------------------------- |
-| IE11, Edge                                                                                                                                                                                                      | last version                                                                                                                                                                                                      | last version                                                                                                                                                                                                  | last 2 versions                                                                                                                                                                                               | last 2 versions                                                                                                                                                                                                               |
-=======
 Regarding the compatibility to RxJs, we generally stick to the compatibilities of the angular framework itself.
 All the packages support RxJs versions `^6.5.5` || `^7.4.0`.
-For more information about the compatibilities of angular itself see this [gist](https://gist.github.com/LayZeeDK/c822cc812f75bb07b7c55d07ba2719b3)
->>>>>>> 7379994a
+For more information about the compatibilities of angular itself see this [gist](https://gist.github.com/LayZeeDK/c822cc812f75bb07b7c55d07ba2719b3)