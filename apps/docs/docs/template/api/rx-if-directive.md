--- conflicted
+++ resolved
@@ -104,23 +104,6 @@
 ## Setup
 
 The `RxIf` can be imported as following:
-<<<<<<< HEAD
-
-Module based setup:
-
-```ts
-import { RxIf } from '@rx-angular/template/if';
-
-@NgModule({
-  imports: [RxIf],
-  // ...
-})
-export class AnyModule {}
-```
-
-Standalone component setup:
-=======
->>>>>>> f8542ecf
 
 ```ts
 import { RxIf } from '@rx-angular/template/if';
