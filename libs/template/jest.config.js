module.exports = {
  bail: true,
  preset: '../../jest.preset.js',
<<<<<<< HEAD
  coverageReporters: ['lcov', 'cobertura'],
  coverageDirectory: '../../dist/apps/docs/test-coverage/template',
=======
  coverageReporters: ['lcov'],
  coverageDirectory: '../../coverage/template',
>>>>>>> b714cb66
  setupFilesAfterEnv: ['<rootDir>/src/test-setup.ts'],
  globals: {
    'ts-jest': {
      tsconfig: '<rootDir>/tsconfig.spec.json',
      stringifyContentPathRegex: '\\.(html|svg)$',
    },
  },
  displayName: 'template',
  snapshotSerializers: [
    'jest-preset-angular/build/serializers/no-ng-attributes',
    'jest-preset-angular/build/serializers/ng-snapshot',
    'jest-preset-angular/build/serializers/html-comment',
  ],
  transform: {
    '^.+.(ts|mjs|js|html)$': 'jest-preset-angular',
  },
  transformIgnorePatterns: ['node_modules/(?!.*.mjs$)'],
};<|MERGE_RESOLUTION|>--- conflicted
+++ resolved
@@ -1,13 +1,8 @@
 module.exports = {
   bail: true,
   preset: '../../jest.preset.js',
-<<<<<<< HEAD
-  coverageReporters: ['lcov', 'cobertura'],
-  coverageDirectory: '../../dist/apps/docs/test-coverage/template',
-=======
   coverageReporters: ['lcov'],
   coverageDirectory: '../../coverage/template',
->>>>>>> b714cb66
   setupFilesAfterEnv: ['<rootDir>/src/test-setup.ts'],
   globals: {
     'ts-jest': {
