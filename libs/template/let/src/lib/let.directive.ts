--- conflicted
+++ resolved
@@ -40,12 +40,8 @@
   ObservableInput,
   ReplaySubject,
   Subject,
-<<<<<<< HEAD
-  Subscription
-=======
   Subscription,
   filter,
->>>>>>> b47167f2
 } from 'rxjs';
 
 /** @internal */
@@ -448,11 +444,7 @@
   ) {}
 
   /** @internal */
-<<<<<<< HEAD
-  private observablesHandler = createTemplateNotifier<U>(() => !!this.suspense);
-=======
   private observablesHandler = createTemplateNotifier<U>();
->>>>>>> b47167f2
   /** @internal */
   private strategyHandler = coerceAllFactory<string>(
     () => new ReplaySubject<RxStrategyNames<string>>(1)
