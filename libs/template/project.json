{
  "projectType": "library",
  "root": "libs/template",
  "sourceRoot": "libs/template/src",
  "prefix": "rx",
  "targets": {
    "build-lib": {
      "executor": "@nrwl/angular:package",
      "options": {
        "tsConfig": "libs/template/tsconfig.lib.json",
        "project": "libs/template/ng-package.json"
      },
      "dependsOn": [
        {
          "target": "build",
          "projects": "dependencies"
        }
      ],
      "outputs": ["dist/libs/template"]
    },
    "build": {
      "executor": "@nrwl/workspace:run-commands",
      "dependsOn": [
        {
          "target": "build-lib",
          "projects": "self"
        }
      ],
      "options": {
        "commands": [
          {
            "command": "npx tsc -p libs/template/tsconfig.schematics.json"
          },
          {
            "command": "npx cpx libs/template/schematics/collection.json dist/libs/template/schematics"
          },
          {
            "command": "npx cpx libs/template/schematics/migration.json dist/libs/template/schematics"
          },
          {
            "command": "npx cpx libs/template/schematics/src/**/files/** dist/libs/template/schematics/src"
          },
          {
            "command": "npx cpx libs/template/schematics/src/**/schema.json dist/libs/template/schematics/src"
          }
        ],
        "parallel": false
      },
      "outputs": ["dist/libs/template/schematics"]
    },
    "test": {
      "executor": "@nrwl/jest:jest",
      "options": {
        "jestConfig": "libs/template/jest.config.js",
        "passWithNoTests": true,
        "codeCoverage": true
      },
      "outputs": ["coverage/template"]
    },
    "build-docs": {
      "executor": "@nrwl/workspace:run-commands",
      "sequential": true,
      "options": {
        "commands": [
          {
            "command": "nx test template --codeCoverage && nx build-test-coverage-badge template"
          }
        ]
      }
    },
<<<<<<< HEAD
    "build-test-coverage-badge": {
      "executor": "@nrwl/workspace:run-commands",
      "options": {
        "commands": [
          {
            "command": "npx istanbul-cobertura-badger -b jest-coverage-badge -r ./dist/apps/docs/test-coverage/template/cobertura-coverage.xml -d dist/apps/docs/test-coverage/template"
          }
        ]
      }
    },
=======
>>>>>>> b714cb66
    "link": {
      "executor": "@nrwl/workspace:run-commands",
      "options": {
        "commands": [
          {
            "command": "cd ./dist/libs/template && npm link"
          }
        ]
      }
    },
    "publish": {
      "executor": "@nrwl/workspace:run-commands",
      "options": {
        "commands": [
          {
            "command": "npm publish dist/libs/template"
          }
        ]
      },
      "dependsOn": [
        {
          "target": "lint",
          "projects": "self"
        },
        {
          "target": "test",
          "projects": "self"
        },
        {
          "target": "version",
          "projects": "self"
        },
        {
          "target": "build",
          "projects": "self"
        }
      ]
    },
    "version": {
      "executor": "@jscutlery/semver:version",
      "options": {
        "push": true,
        "noVerify": true,
        "baseBranch": "main",
        "versionTagPrefix": "${target}@",
        "postTargets": ["template:github"],
        "commitMessageFormat": "release(${projectName}): ${version}"
      }
    },
    "github": {
      "executor": "@jscutlery/semver:github",
      "options": {
        "tag": "${tag}",
        "notes": "${notes}"
      }
    },
    "lint": {
      "executor": "@nrwl/linter:eslint",
      "options": {
        "lintFilePatterns": ["libs/template/**/*.ts"]
      }
    }
  },
  "generators": {
    "@nrwl/angular:component": {
      "style": "scss"
    }
  },
  "tags": ["type:lib", "template"]
}<|MERGE_RESOLUTION|>--- conflicted
+++ resolved
@@ -68,19 +68,6 @@
         ]
       }
     },
-<<<<<<< HEAD
-    "build-test-coverage-badge": {
-      "executor": "@nrwl/workspace:run-commands",
-      "options": {
-        "commands": [
-          {
-            "command": "npx istanbul-cobertura-badger -b jest-coverage-badge -r ./dist/apps/docs/test-coverage/template/cobertura-coverage.xml -d dist/apps/docs/test-coverage/template"
-          }
-        ]
-      }
-    },
-=======
->>>>>>> b714cb66
     "link": {
       "executor": "@nrwl/workspace:run-commands",
       "options": {
