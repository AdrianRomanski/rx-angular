# @rx-angular/template

[![npm](https://img.shields.io/npm/v/%40rx-angular%2Ftemplate.svg)](https://www.npmjs.com/package/%40rx-angular%2Ftemplate)
![rx-angular CI](https://github.com/rx-angular/rx-angular/workflows/rx-angular%20CI/badge.svg?branch=main)
[![codecov](https://codecov.io/gh/rx-angular/rx-angular/branch/main/graph/badge.svg?token=Jxy4xLJSs1&flag=template)](https://codecov.io/gh/rx-angular/rx-angular)

> A lib for handling data streams in templates for high performance and ergonomic Angular UI's in large-scale applications

`@rx-angular/template` was specifically designed to help developers reduce the boilerplate in templates and have performant change detection rendering and provide a migration path to go full zone-less.

![template logo](https://raw.githubusercontent.com/rx-angular/rx-angular/main/libs/template/docs/images/template_logo.png)

## Sub Modules

- [RxLet (\*rxLet)](https://rx-angular.io/docs/template/api/rx-let-directive)
- [RxFor (\*rxFor)](https://rx-angular.io/docs/template/api/rx-for-directive)
- [RxIf (\*rxIf)](https://rx-angular.io/docs/template/api/rx-if-directive)
- [RxUnpatch (unpatch)](https://rx-angular.io/docs/template/api/unpatch-directive)
- [RxPush (push)](https://rx-angular.io/docs/template/api/push-pipe)

**Experimental features**

- [🧪 Virtual Scrolling (virtual-scrolling)](https://www.rx-angular.io/docs/template/api/virtual-scrolling)
- [🧪 Viewport Priority (viewport-prio)](https://rx-angular.io/docs/template/api/viewport-prio-directive)

All experimental features are very stable and already tested in production apps for multiple months. The reason to have them in experimental is so we can make small typing changes without breaking changes.

### Concepts

- [reactive context](https://rx-angular.io/docs/template/concepts/reactive-context)
- [local templates](https://rx-angular.io/docs/template/concepts/local-templates)
- [local variables](https://rx-angular.io/docs/template/concepts/local-variables)
- [render strategies](https://rx-angular.io/docs/cdk/render-strategies)
- [Coalescing](https://rx-angular.io/docs/cdk/coalescing)
- [Coercing](https://rx-angular.io/docs/cdk/coercing)
- [Scheduling](https://rx-angular.io/docs/cdk/render-strategies/strategies/concurrent-strategies#scheduling)
- [Rendering Issues in Angular](https://rx-angular.io/docs/template/performance-issues)

## Installation

Using schematics:

```bash
ng add @rx-angular/template
# or
nx add @rx-angular/template
```

Manually:

```bash
npm install --save @rx-angular/template @rx-angular/cdk
# or
yarn add @rx-angular/template @rx-angular/cdk
```

## Update

If you are using `@rx-angular/template` already, please consider upgrading with the `@angular/cli update` command in order to make sure all provided code migrations are processed properly.

```bash
ng update @rx-angular/template
# or with nx
nx migrate @rx-angular/template
```

## API

[API Documentation](https://rx-angular.io/docs/template/api)

## Basic setup

You can import each feature individually.

```typescript
<<<<<<< HEAD
import { RxLet } from '@rx-angular/template/let';
import { RxFor } from '@rx-angular/template/for';
import { RxPush } from '@rx-angular/template/push';
import { RxUnpatch } from '@rx-angular/template/unpatch';

@NgModule({
  declarations: [...],
  imports: [RxFor, RxLet, RxPush, RxUnpatch],
=======
import { LetDirective } from '@rx-angular/template/let';
import { RxFor } from '@rx-angular/template/for';
import { RxIf } from '@rx-angular/template/if';
import { PushPipe } from '@rx-angular/template/push';
import { UnpatchDirective } from '@rx-angular/template/unpatch';

@Component({
  standalone: true,
  imports: [LetDirective, RxFor, RxIf, PushPipe, UnpatchDirective],
  template: `...`,
>>>>>>> f8542ecf
})
export class AnyComponent {}
```

## Version Compatibility

| RxAngular | Angular    |
| --------- | ---------- |
| `^1.0.0`  | `>=12.0.0` |
| `^2.0.0`  | `>=13.0.0` |
| `^14.0.0` | `^14.0.0`  |
| `^15.0.0` | `^15.0.0`  |

Regarding the compatibility with RxJS, we generally stick to the compatibilities of the Angular framework itself, for more information about the compatibilities of Angular itself see the [official guide](https://angular.io/guide/versions).<|MERGE_RESOLUTION|>--- conflicted
+++ resolved
@@ -73,27 +73,15 @@
 You can import each feature individually.
 
 ```typescript
-<<<<<<< HEAD
 import { RxLet } from '@rx-angular/template/let';
 import { RxFor } from '@rx-angular/template/for';
 import { RxPush } from '@rx-angular/template/push';
 import { RxUnpatch } from '@rx-angular/template/unpatch';
 
-@NgModule({
-  declarations: [...],
-  imports: [RxFor, RxLet, RxPush, RxUnpatch],
-=======
-import { LetDirective } from '@rx-angular/template/let';
-import { RxFor } from '@rx-angular/template/for';
-import { RxIf } from '@rx-angular/template/if';
-import { PushPipe } from '@rx-angular/template/push';
-import { UnpatchDirective } from '@rx-angular/template/unpatch';
-
 @Component({
   standalone: true,
-  imports: [LetDirective, RxFor, RxIf, PushPipe, UnpatchDirective],
+  imports: [RxFor, RxLet, RxPush, RxUnpatch],
   template: `...`,
->>>>>>> f8542ecf
 })
 export class AnyComponent {}
 ```
