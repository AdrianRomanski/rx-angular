import {
  ChangeDetectorRef,
  Directive,
  EmbeddedViewRef,
  Input,
  NgZone,
  OnChanges,
  OnDestroy,
  OnInit,
  SimpleChanges,
  TemplateRef,
  ViewContainerRef,
} from '@angular/core';
import { coerceAllFactory, coerceObservable } from '@rx-angular/cdk/coercing';
import {
  createTemplateNotifier,
  RxNotificationKind,
} from '@rx-angular/cdk/notifications';
import { RxStrategyProvider } from '@rx-angular/cdk/render-strategies';
import {
  createTemplateManager,
  RxTemplateManager,
} from '@rx-angular/cdk/template';
import {
  NextObserver,
  Observable,
  ReplaySubject,
  Subject,
  Subscription,
} from 'rxjs';
import { mergeAll } from 'rxjs/operators';
import {
  RxIfTemplateNames,
  rxIfTemplateNames,
  RxIfViewContext,
} from './model/index';

@Directive({
  selector: '[rxIf]',
})
// eslint-disable-next-line @angular-eslint/directive-class-suffix
<<<<<<< HEAD
export class RxIf<U> implements OnInit, OnChanges, OnDestroy {
=======
export class RxIf<U> implements OnInit, OnDestroy, OnChanges {
>>>>>>> 1ea7dd1d
  private subscription = new Subscription();
  private _renderObserver: NextObserver<any>;
  private templateManager: RxTemplateManager<
    U,
    RxIfViewContext<U>,
    rxIfTemplateNames
  >;

  @Input() rxIf: Observable<U> | U | null | undefined;

  @Input('rxIfStrategy')
  set strategy(strategyName: Observable<string> | string | null | undefined) {
    this.strategyHandler.next(strategyName);
  }

  @Input('rxIfElse') else: TemplateRef<any>;
  @Input('rxIfThen') then: TemplateRef<any>;

  @Input('rxIfSuspense') suspense: TemplateRef<any>;
  @Input('rxIfComplete') complete: TemplateRef<any>;
  @Input('rxIfError') error: TemplateRef<any>;

  @Input('rxIfParent') renderParent = this.strategyProvider.config.parent;

  @Input('rxIfPatchZone') patchZone = this.strategyProvider.config.patchZone;

  @Input('rxIfRenderCallback')
  set renderCallback(callback: NextObserver<U>) {
    this._renderObserver = callback;
  }

  /** @internal */
  private observablesHandler = createTemplateNotifier<U>();
  private readonly strategyHandler = coerceAllFactory<string>(
    () => new ReplaySubject<string | Observable<string>>(1),
    mergeAll()
  );
  private readonly rendered$ = new Subject<void>();

  private get thenTemplate(): TemplateRef<RxIfViewContext<U>> {
    return this.then ? this.then : this.templateRef;
  }

  constructor(
    private strategyProvider: RxStrategyProvider,
    private cdRef: ChangeDetectorRef,
    private ngZone: NgZone,
    private readonly templateRef: TemplateRef<RxIfViewContext<U>>,
    private readonly viewContainerRef: ViewContainerRef
  ) {}

  ngOnInit() {
    this.subscription.add(
      this.templateManager
        .render(this.observablesHandler.values$)
        .subscribe((n) => {
          this.rendered$.next(n);
          this._renderObserver?.next(n);
        })
    );
  }

  /** @internal */
  ngOnChanges(changes: SimpleChanges): void {
    if (!this.templateManager) {
      this._createTemplateManager();
    }

    if (changes.else) {
      this.templateManager.addTemplateRef(RxIfTemplateNames.else, this.else);
    }

    if (changes.complete) {
      this.templateManager.addTemplateRef(
        RxIfTemplateNames.complete,
        this.complete
      );
    }

    if (changes.suspense) {
      this.templateManager.addTemplateRef(
        RxIfTemplateNames.suspense,
        this.suspense
      );
    }

    if (changes.error) {
      this.templateManager.addTemplateRef(RxIfTemplateNames.error, this.error);
    }
    if (changes.rxIf) {
      this.observablesHandler.next(coerceObservable(this.rxIf));
    }
  }

  ngOnDestroy() {
    this.subscription.unsubscribe();
  }

  private _createTemplateManager(): void {
    const getNextTemplate = (value, templates) => {
      return value
        ? (RxIfTemplateNames.then as rxIfTemplateNames)
        : templates.get(RxIfTemplateNames.else)
        ? RxIfTemplateNames.else
        : undefined;
    };
    this.templateManager = createTemplateManager<
      U,
      RxIfViewContext<U>,
      rxIfTemplateNames
    >({
      templateSettings: {
        viewContainerRef: this.viewContainerRef,
        createViewContext,
        updateViewContext,
        customContext: (rxIf) => ({ rxIf }),
        patchZone: this.patchZone ? this.ngZone : false,
      },
      renderSettings: {
        cdRef: this.cdRef,
        parent: coerceBooleanProperty(this.renderParent),
        patchZone: this.patchZone ? this.ngZone : false,
        defaultStrategyName: this.strategyProvider.primaryStrategy,
        strategies: this.strategyProvider.strategies,
      },
      notificationToTemplateName: {
        [RxNotificationKind.Suspense]: (value, templates) =>
          this.suspenseTmpl
            ? RxIfTemplateNames.suspense
            : getNextTemplate(value, templates),
        [RxNotificationKind.Next]: getNextTemplate.bind(this),
        [RxNotificationKind.Error]: (value, templates) =>
          this.errorTmpl
            ? RxIfTemplateNames.error
            : getNextTemplate(value, templates),
        [RxNotificationKind.Complete]: (value, templates) =>
          this.completeTmpl
            ? RxIfTemplateNames.complete
            : getNextTemplate(value, templates),
      },
    });
    this.templateManager.addTemplateRef(
      RxIfTemplateNames.then,
      this.thenTemplate
    );
    this.templateManager.nextStrategy(this.strategyHandler.values$);
  }
}

function createViewContext<T>(value: T): RxIfViewContext<T> {
  return {
    rxIf: value,
    $implicit: value,
    error: false,
    complete: false,
    suspense: false,
  };
}

function updateViewContext<T>(
  value: T,
  view: EmbeddedViewRef<RxIfViewContext<T>>,
  context: RxIfViewContext<T>
): void {
  Object.keys(context).forEach((k) => {
    view.context[k] = context[k];
  });
}

/**
 * Coerces a data-bound value (typically a string) to a boolean.
 */
function coerceBooleanProperty(value: any): boolean {
  return value != null && `${value}` !== 'false';
}<|MERGE_RESOLUTION|>--- conflicted
+++ resolved
@@ -39,11 +39,7 @@
   selector: '[rxIf]',
 })
 // eslint-disable-next-line @angular-eslint/directive-class-suffix
-<<<<<<< HEAD
-export class RxIf<U> implements OnInit, OnChanges, OnDestroy {
-=======
-export class RxIf<U> implements OnInit, OnDestroy, OnChanges {
->>>>>>> 1ea7dd1d
+export class RxIf<U> implements OnInit, OnChanges, OnDestroy, OnChanges {
   private subscription = new Subscription();
   private _renderObserver: NextObserver<any>;
   private templateManager: RxTemplateManager<
@@ -133,6 +129,7 @@
     if (changes.error) {
       this.templateManager.addTemplateRef(RxIfTemplateNames.error, this.error);
     }
+
     if (changes.rxIf) {
       this.observablesHandler.next(coerceObservable(this.rxIf));
     }
@@ -171,16 +168,16 @@
       },
       notificationToTemplateName: {
         [RxNotificationKind.Suspense]: (value, templates) =>
-          this.suspenseTmpl
+          this.suspense
             ? RxIfTemplateNames.suspense
             : getNextTemplate(value, templates),
         [RxNotificationKind.Next]: getNextTemplate.bind(this),
         [RxNotificationKind.Error]: (value, templates) =>
-          this.errorTmpl
+          this.error
             ? RxIfTemplateNames.error
             : getNextTemplate(value, templates),
         [RxNotificationKind.Complete]: (value, templates) =>
-          this.completeTmpl
+          this.complete
             ? RxIfTemplateNames.complete
             : getNextTemplate(value, templates),
       },
