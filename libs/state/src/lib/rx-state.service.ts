import {
  computed,
  inject,
  Injectable,
  Injector,
  isSignal,
  OnDestroy,
  Signal,
} from '@angular/core';
import { toObservable, toSignal } from '@angular/core/rxjs-interop';
<<<<<<< HEAD
// eslint-disable-next-line @nx/enforce-module-boundaries
=======
>>>>>>> c166c59d
import {
  AccumulationFn,
  createAccumulationObservable,
  createSideEffectObservable,
  isKeyOf,
  KeyCompareMap,
  PickSlice,
  safePluck,
  select,
} from '@rx-angular/state/selections';
import {
  EMPTY,
  isObservable,
  Observable,
  OperatorFunction,
  Subscribable,
  Subscription,
  Unsubscribable,
} from 'rxjs';
import { catchError, map, tap } from 'rxjs/operators';
import { createSignalStateProxy, SignalStateProxy } from './signal-state-proxy';

export type ProjectStateFn<T> = (oldState: T) => Partial<T>;
export type ProjectValueFn<T, K extends keyof T> = (oldState: T) => T[K];

export type ProjectStateReducer<T, V> = (oldState: T, value: V) => Partial<T>;

export type ProjectValueReducer<T, K extends keyof T, V> = (
  oldState: T,
  value: V
) => T[K];

/**
 * @description
 * RxState is a light-weight reactive state management service for managing local state in angular.
 *
 * @example
 * Component({
 *   selector: 'app-stateful',
 *   template: `<div>{{ state$ | async | json }}</div>`,
 *   providers: [RxState]
 * })
 * export class StatefulComponent {
 *   readonly state$ = this.state.select();
 *
 *   constructor(private state: RxState<{ foo: string }>) {}
 * }
 *
 * @docsCategory RxState
 * @docsPage RxState
 */
@Injectable()
export class RxState<T extends object> implements OnDestroy, Subscribable<T> {
  private subscription = new Subscription();

  private accumulator = createAccumulationObservable<T>();
  private effectObservable = createSideEffectObservable();

  private readonly injector = inject(Injector);

  private signalStoreProxy: SignalStateProxy<T>;

  /**
   * @description
   * The unmodified state exposed as `Observable<T>`. It is not shared, distinct or gets replayed.
   * Use the `$` property if you want to read the state without having applied {@link stateful} to it.
   */
  readonly $: Observable<T> = this.accumulator.signal$;

  /**
   * @internal
   */
  constructor() {
    this.subscription.add(this.subscribe());
  }

  /**
   * @internal
   */
  ngOnDestroy(): void {
    this.subscription.unsubscribe();
  }

  /**
   * @description
   *
   * Allows to customize state accumulation function.
   * This can be helpful to implement deep updates and tackle other immutability problems in a custom way.
   * @example
   *
   * ```typescript
   * const myAccumulator = (state: MyState, slice: Partial<MyState>) => deepCopy(state, slice);
   *
   * this.state.setAccumulator(myAccumulator);
   * ```
   */
  setAccumulator(accumulatorFn: AccumulationFn): void {
    this.accumulator.nextAccumulator(accumulatorFn);
  }

  /**
   * @description
   * Read from the state in imperative manner. Returns the state object in its current state.
   *
   * @example
   * const { disabled } = state.get();
   * if (!disabled) {
   *   doStuff();
   * }
   *
   * @return T
   */
  get(): T;

  /**
   * @description
   * Read from the state in imperative manner by providing keys as parameters.
   * Returns the part of state object.
   *
   * @example
   * // Access a single property
   *
   * const bar = state.get('bar');
   *
   * // Access a nested property
   *
   * const foo = state.get('bar', 'foo');
   *
   * @return T | T[K1] | T[K1][K2]
   */

  get<K1 extends keyof T>(k1: K1): T[K1];
  /** @internal **/
  get<K1 extends keyof T, K2 extends keyof T[K1]>(k1: K1, k2: K2): T[K1][K2];
  /** @internal **/
  get<K1 extends keyof T, K2 extends keyof T[K1], K3 extends keyof T[K1][K2]>(
    k1: K1,
    k2: K2,
    k3: K3
  ): T[K1][K2][K3];
  /** @internal **/
  get<
    K1 extends keyof T,
    K2 extends keyof T[K1],
    K3 extends keyof T[K1][K2],
    K4 extends keyof T[K1][K2][K3]
  >(k1: K1, k2: K2, k3: K3, k4: K4): T[K1][K2][K3][K4];
  /** @internal **/
  get<
    K1 extends keyof T,
    K2 extends keyof T[K1],
    K3 extends keyof T[K1][K2],
    K4 extends keyof T[K1][K2][K3],
    K5 extends keyof T[K1][K2][K3][K4]
  >(k1: K1, k2: K2, k3: K3, k4: K4, k5: K5): T[K1][K2][K3][K4][K5];
  /** @internal **/
  get<
    K1 extends keyof T,
    K2 extends keyof T[K1],
    K3 extends keyof T[K1][K2],
    K4 extends keyof T[K1][K2][K3],
    K5 extends keyof T[K1][K2][K3][K4],
    K6 extends keyof T[K1][K2][K3][K4][K5]
  >(k1: K1, k2: K2, k3: K3, k4: K4, k5: K5, k6: K6): T[K1][K2][K3][K4][K5][K6];
  /** @internal **/
  get<
    K1 extends keyof T,
    K2 extends keyof T[K1],
    K3 extends keyof T[K1][K2],
    K4 extends keyof T[K1][K2][K3],
    K5 extends keyof T[K1][K2][K3][K4],
    K6 extends keyof T[K1][K2][K3][K4][K5]
  >(
    ...keys:
      | [K1]
      | [K1, K2]
      | [K1, K2, K3]
      | [K1, K2, K3, K4]
      | [K1, K2, K3, K4, K5]
      | [K1, K2, K3, K4, K5, K6]
  ):
    | T
    | T[K1]
    | T[K1][K2]
    | T[K1][K2][K3]
    | T[K1][K2][K3][K4]
    | T[K1][K2][K3][K4][K5]
    | T[K1][K2][K3][K4][K5][K6] {
    const hasStateAnyKeys = Object.keys(this.accumulator.state).length > 0;
    if (!!keys && keys.length) {
      return safePluck(this.accumulator.state, keys);
    } else {
      return hasStateAnyKeys
        ? this.accumulator.state
        : (undefined as unknown as T);
    }
  }

  /**
   * @description
   * Manipulate one or many properties of the state by providing a `Partial<T>` state or a `ProjectionFunction<T>`.
   *
   * @example
   * // Update one or many properties of the state by providing a `Partial<T>`
   *
   * const partialState = {
   *   foo: 'bar',
   *   bar: 5
   * };
   * state.set(partialState);
   *
   * // Update one or many properties of the state by providing a `ProjectionFunction<T>`
   *
   * const reduceFn = oldState => ({
   *   bar: oldState.bar + 5
   * });
   * state.set(reduceFn);
   *
   * @param {Partial<T>|ProjectStateFn<T>} stateOrProjectState
   * @return void
   */
  set(stateOrProjectState: Partial<T> | ProjectStateFn<T>): void;

  /**
   * @description
   * Manipulate a single property of the state by the property name and a `ProjectionFunction<T>`.
   *
   * @example
   * const reduceFn = oldState => oldState.bar + 5;
   * state.set('bar', reduceFn);
   *
   * @param {K} key
   * @param {ProjectValueFn<T, K>} projectSlice
   * @return void
   */
  set<K extends keyof T, O>(key: K, projectSlice: ProjectValueFn<T, K>): void;
  /**
   * @internal
   */
  set<K extends keyof T>(
    keyOrStateOrProjectState: Partial<T> | ProjectStateFn<T> | K,
    stateOrSliceProjectFn?: ProjectValueFn<T, K>
  ): void {
    if (
      typeof keyOrStateOrProjectState === 'object' &&
      stateOrSliceProjectFn === undefined
    ) {
      this.accumulator.nextSlice(keyOrStateOrProjectState);
      return;
    }

    if (
      typeof keyOrStateOrProjectState === 'function' &&
      stateOrSliceProjectFn === undefined
    ) {
      this.accumulator.nextSlice(
        keyOrStateOrProjectState(this.accumulator.state)
      );
      return;
    }

    if (
      isKeyOf<T>(keyOrStateOrProjectState) &&
      typeof stateOrSliceProjectFn === 'function'
    ) {
      const state: Partial<T> = {};
      state[keyOrStateOrProjectState] = stateOrSliceProjectFn(
        this.accumulator.state
      );
      this.accumulator.nextSlice(state);
      return;
    }

    throw new Error('wrong params passed to set');
  }

  /**
   * @description
   * Connect an `Observable<Partial<T>>` to the state `T`.
   * Any change emitted by the source will get merged into the state.
   * Subscription handling is done automatically.
   *
   * @example
   * const sliceToAdd$ = interval(250).pipe(mapTo({
   *   bar: 5,
   *   foo: 'foo'
   * });
   * state.connect(sliceToAdd$);
   * // every 250ms the properties bar and foo get updated due to the emission of sliceToAdd$
   *
   * // Additionally you can provide a `projectionFunction` to access the current state object and do custom mappings.
   *
   * const sliceToAdd$ = interval(250).pipe(mapTo({
   *   bar: 5,
   *   foo: 'foo'
   * });
   * state.connect(sliceToAdd$, (state, slice) => state.bar += slice.bar);
   * // every 250ms the properties bar and foo get updated due to the emission of sliceToAdd$. Bar will increase by
   * // 5 due to the projectionFunction
   */
  connect(inputOrSlice$: Observable<Partial<T>>): void;
  /**
   * @description
   * Connect a `Signal<Partial<T>>` to the state `T`.
   * Any change emitted by the source will get merged into the state.
   */
  connect(signal: Signal<Partial<T>>): void;

  /**
   * @description
   * Connect an `Observable<V>` to the state `T`.
   * Any change emitted by the source will get forwarded to to project function and merged into the state.
   * Subscription handling is done automatically.
   *
   * You have to provide a `projectionFunction` to access the current state object and do custom mappings.
   *
   * @example
   * const sliceToAdd$ = interval(250);
   * state.connect(sliceToAdd$, (s, v) => ({bar: v}));
   * // every 250ms the property bar get updated due to the emission of sliceToAdd$
   *
   */
  connect<V>(
    inputOrSlice$: Observable<V>,
    projectFn: ProjectStateReducer<T, V>
  ): void;
  /**
   * @description
   * Connect a `Signal<V>` to the state `T`.
   * Any change emitted by the source will get forwarded to the project function and merged into the state.
   *
   * You have to provide a `projectionFunction` to access the current state object and do custom mappings.
   */
  connect<V>(signal: Signal<V>, projectFn: ProjectStateReducer<T, V>): void;
  /**
   *
   * @description
   * Connect an `Observable<T[K]>` source to a specific property `K` in the state `T`. Any emitted change will update
   * this
   * specific property in the state.
   * Subscription handling is done automatically.
   *
   * @example
   * const myTimer$ = interval(250);
   * state.connect('timer', myTimer$);
   * // every 250ms the property timer will get updated
   */
  connect<K extends keyof T>(key: K, slice$: Observable<T[K]>): void;
  /**
   *
   * @description
   * Connect a `Signal<T[K]>` source to a specific property `K` in the state `T`. Any emitted change will update
   * this specific property in the state.
   */
  connect<K extends keyof T>(key: K, signal: Signal<T[K]>): void;
  /**
   *
   * @description
   * Connect an `Observable<V>` source to a specific property in the state. Additionally you can provide a
   * `projectionFunction` to access the current state object on every emission of your connected `Observable`.
   * Any change emitted by the source will get merged into the state.
   * Subscription handling is done automatically.
   *
   * @example
   * const myTimer$ = interval(250);
   * state.connect('timer', myTimer$, (state, timerChange) => state.timer += timerChange);
   * // every 250ms the property timer will get updated
   */
  connect<K extends keyof T, V>(
    key: K,
    input$: Observable<V>,
    projectSliceFn: ProjectValueReducer<T, K, V>
  ): void;
  /**
   *
   * @description
   * Connect a `Signal<V>` source to a specific property in the state. Additionally, you can provide a
   * `projectionFunction` to access the current state object on every emission of your connected `Observable`.
   * Any change emitted by the source will get merged into the state.
   * Subscription handling is done automatically.
   */
  connect<K extends keyof T, V>(
    key: K,
    signal: Signal<V>,
    projectSliceFn: ProjectValueReducer<T, K, V>
  ): void;
  /**
   * @internal
   */
  connect<K extends keyof T, V extends Partial<T>>(
    keyOrInputOrSlice$: K | Observable<Partial<T> | V> | Signal<Partial<T> | V>,
    projectOrSlices$?:
      | ProjectStateReducer<T, V>
      | Observable<T[K] | V>
      | Signal<T[K] | V>,
    projectValueFn?: ProjectValueReducer<T, K, V>
  ): void {
    let inputOrSlice$: Observable<Partial<T> | V>;
    if (!isKeyOf<T>(keyOrInputOrSlice$)) {
      if (isObservable(keyOrInputOrSlice$)) {
        inputOrSlice$ = keyOrInputOrSlice$;
      } else {
        // why can't typescript infer the correct type?
        inputOrSlice$ = toObservable(
          keyOrInputOrSlice$ as Signal<Partial<T> | V>,
          { injector: this.injector }
        );
      }
    }
    const key: K | null =
      !inputOrSlice$ && isKeyOf<T>(keyOrInputOrSlice$)
        ? keyOrInputOrSlice$
        : null;
    if (
      projectValueFn === undefined &&
      projectOrSlices$ === undefined &&
      inputOrSlice$
    ) {
      this.accumulator.nextSliceObservable(inputOrSlice$);
      return;
    }

    let slices$: Observable<T[K] | V> | null = null;
    let stateReducer: ProjectStateReducer<T, V>;

    if (projectOrSlices$) {
      if (isObservable(projectOrSlices$)) {
        slices$ = projectOrSlices$;
      } else if (isSignal(projectOrSlices$)) {
        slices$ = toObservable(projectOrSlices$, { injector: this.injector });
      } else {
        stateReducer = projectOrSlices$;
      }
    }

    if (inputOrSlice$ && projectValueFn === undefined && stateReducer) {
      const slice$ = inputOrSlice$.pipe(
        map((v) => stateReducer(this.get(), v as V))
      );
      this.accumulator.nextSliceObservable(slice$);
      return;
    }

    if (projectValueFn === undefined && key && slices$) {
      const slice$ = slices$.pipe(map((value) => ({ ...{}, [key]: value })));
      this.accumulator.nextSliceObservable(slice$);
      return;
    }

    if (typeof projectValueFn === 'function' && key && slices$) {
      const slice$ = slices$.pipe(
        map((value) => ({
          ...{},
          [key]: projectValueFn(this.get(), value as V),
        }))
      );
      this.accumulator.nextSliceObservable(slice$);
      return;
    }

    throw new Error('wrong params passed to connect');
  }

  /**
   * @description
   * Returns the state as cached and distinct `Observable<T>`. This way you don't have to think about **late
   * subscribers**,
   * **multiple subscribers** or **multiple emissions** of the same value
   *
   * @example
   * const state$ = state.select();
   * state$.subscribe(state => doStuff(state));
   *
   * @returns Observable<T>
   */
  select(): Observable<T>;

  /**
   * @description
   * Returns the state as cached and distinct `Observable<A>`. Accepts arbitrary
   * [rxjs operators](https://rxjs-dev.firebaseapp.com/guide/operators) to enrich the selection with reactive
   *   composition.
   *
   * @example
   * const profilePicture$ = state.select(
   *  pluck('profilePicture'),
   *  switchMap(profilePicture => mapImageAsync(profilePicture))
   * );
   * @param op { OperatorFunction<T, A> }
   * @returns Observable<A>
   */
  select<A = T>(op: OperatorFunction<T, A>): Observable<A>;
  /**
   * @internal
   */
  select<A = T, B = A>(
    op1: OperatorFunction<T, A>,
    op2: OperatorFunction<A, B>
  ): Observable<B>;
  /**
   * @internal
   */
  select<A = T, B = A, C = B>(
    op1: OperatorFunction<T, A>,
    op2: OperatorFunction<A, B>,
    op3: OperatorFunction<B, C>
  ): Observable<C>;
  /**
   * @internal
   */
  select<A = T, B = A, C = B, D = C>(
    op1: OperatorFunction<T, A>,
    op2: OperatorFunction<A, B>,
    op3: OperatorFunction<B, C>,
    op4: OperatorFunction<C, D>
  ): Observable<D>;
  /**
   * @internal
   */
  select<A = T, B = A, C = B, D = C, E = D>(
    op1: OperatorFunction<T, A>,
    op2: OperatorFunction<A, B>,
    op3: OperatorFunction<B, C>,
    op4: OperatorFunction<C, D>,
    op5: OperatorFunction<D, E>
  ): Observable<E>;
  /**
   * @description
   * Transform a slice of the state by providing keys and map function.
   * Returns result of applying function to state slice as cached and distinct `Observable<V>`.
   *
   * @example
   * // Project state slice
   * const text$ = state.select(
   *   ['query', 'results'],
   *   ({ query, results }) => `${results.length} results found for "${query}"`
   * );
   *
   * @return Observable<V>
   */
  select<K extends keyof T, V>(
    keys: K[],
    fn: (slice: PickSlice<T, K>) => V,
    keyCompareMap?: KeyCompareMap<Pick<T, K>>
  ): Observable<V>;
  /**
   * @description
   * Transform a single property of the state by providing a key and map function.
   * Returns result of applying function to state property as cached and distinct `Observable<V>`.
   *
   * @example
   * // Project state based on single property
   * const foo$ = state.select('bar', bar => `bar equals ${bar}`);
   *
   * @return Observable<V>
   */
  select<K extends keyof T, V>(k: K, fn: (val: T[K]) => V): Observable<V>;
  /**
   * @description
   * Access a single property of the state by providing keys.
   * Returns a single property of the state as cached and distinct `Observable<T[K1]>`.
   *
   * @example
   * // Access a single property
   *
   * const bar$ = state.select('bar');
   *
   * // Access a nested property
   *
   * const foo$ = state.select('bar', 'foo');
   *
   * @return Observable<T[K1]>
   */
  select<K1 extends keyof T>(k1: K1): Observable<T[K1]>;
  /**
   * @internal
   */
  select<K1 extends keyof T, K2 extends keyof T[K1]>(
    k1: K1,
    k2: K2
  ): Observable<T[K1][K2]>;
  /**
   * @internal
   */
  select<
    K1 extends keyof T,
    K2 extends keyof T[K1],
    K3 extends keyof T[K1][K2]
  >(k1: K1, k2: K2, k3: K3): Observable<T[K1][K2][K3]>;
  /**
   * @internal
   */
  select<
    K1 extends keyof T,
    K2 extends keyof T[K1],
    K3 extends keyof T[K1][K2],
    K4 extends keyof T[K1][K2][K3]
  >(k1: K1, k2: K2, k3: K3, k4: K4): Observable<T[K1][K2][K3][K4]>;
  /**
   * @internal
   */
  select<
    K1 extends keyof T,
    K2 extends keyof T[K1],
    K3 extends keyof T[K1][K2],
    K4 extends keyof T[K1][K2][K3],
    K5 extends keyof T[K1][K2][K3][K4]
  >(k1: K1, k2: K2, k3: K3, k4: K4, k5: K5): Observable<T[K1][K2][K3][K4][K5]>;
  /**
   * @internal
   */
  select<
    K1 extends keyof T,
    K2 extends keyof T[K1],
    K3 extends keyof T[K1][K2],
    K4 extends keyof T[K1][K2][K3],
    K5 extends keyof T[K1][K2][K3][K4],
    K6 extends keyof T[K1][K2][K3][K4][K5]
  >(
    k1: K1,
    k2: K2,
    k3: K3,
    k4: K4,
    k5: K5,
    k6: K6
  ): Observable<T[K1][K2][K3][K4][K5][K6]>;
  /**
   * @internal
   */
  select<R>(
    ...args:
      | OperatorFunction<T, unknown>[]
      | string[]
      | [k: string, fn: (val: unknown) => unknown]
      | [
          keys: string[],
          fn: (slice: unknown) => unknown,
          keyCompareMap?: KeyCompareMap<T>
        ]
  ): Observable<T | R> {
    return this.accumulator.state$.pipe(
      select(...(args as Parameters<typeof select>))
    );
  }

  /**
   * @description
   * Returns a signal of the given key. It's first value is determined by the
   * current keys value in RxState. Whenever the key gets updated, the signal
   * will also be updated accordingly.
   */
  signal<K extends keyof T>(k: K): Signal<T[K]> {
    return this.signalStoreProxy[k];
  }

  /**
   * @description
   * Lets you create a computed signal based off of multiple keys stored in RxState.
   */
  computed<C>(fn: (slice: SignalStateProxy<T>) => C): Signal<C> {
    return computed(() => {
      return fn(this.signalStoreProxy);
    });
  }

  /**
   * @description
   * Lets you create a computed signal derived from state and rxjs operators.
   *
   * @throws If the initial value is not provided and the signal is not sync.
   * Use startWith() to provide an initial value.
   *
   * @param op1 { OperatorFunction<T, A> }
   * @returns Observable<A>
   */
  computedFrom<A = T>(op1: OperatorFunction<T, A>): Signal<A>;
  /** @internal */
  computedFrom<A = T, B = A>(
    op1: OperatorFunction<T, A>,
    op2: OperatorFunction<A, B>
  ): Signal<B>;
  /** @internal */
  computedFrom<A = T, B = A, C = B>(
    op1: OperatorFunction<T, A>,
    op2: OperatorFunction<A, B>,
    op3: OperatorFunction<B, C>
  ): Signal<C>;
  /** @internal */
  computedFrom<A = T, B = A, C = B, D = C>(
    op1: OperatorFunction<T, A>,
    op2: OperatorFunction<A, B>,
    op3: OperatorFunction<B, C>,
    op4: OperatorFunction<C, D>
  ): Signal<D>;
  /** @internal */
  computedFrom<A = T, B = A, C = B, D = C, E = D>(
    op1: OperatorFunction<T, A>,
    op2: OperatorFunction<A, B>,
    op3: OperatorFunction<B, C>,
    op4: OperatorFunction<C, D>,
    op5: OperatorFunction<D, E>
  ): Signal<E>;
  /** @internal */
  computedFrom<R>(...ops: OperatorFunction<T, unknown>[]): Signal<R> {
    return toSignal<R>(this.select(...(ops as Parameters<typeof select>)), {
      injector: this.injector,
      requireSync: true,
    });
  }

  /**
   * @description
   * Manages side-effects of your state. Provide an `Observable<any>` **side-effect** and an optional
   * `sideEffectFunction`.
   * Subscription handling is done automatically.
   *
   * @example
   * // Directly pass an observable side-effect
   * const localStorageEffect$ = changes$.pipe(
   *  tap(changes => storeChanges(changes))
   * );
   * state.hold(localStorageEffect$);
   *
   * // Pass an additional `sideEffectFunction`
   *
   * const localStorageEffectFn = changes => storeChanges(changes);
   * state.hold(changes$, localStorageEffectFn);
   *
   * @param {Observable<S>} obsOrObsWithSideEffect
   * @param {function} [sideEffectFn]
   */
  hold<S>(
    obsOrObsWithSideEffect: Observable<S>,
    sideEffectFn?: (arg: S) => void
  ): void {
    const sideEffect = obsOrObsWithSideEffect.pipe(catchError((e) => EMPTY));
    if (typeof sideEffectFn === 'function') {
      this.effectObservable.nextEffectObservable(
        sideEffect.pipe(tap(sideEffectFn))
      );
      return;
    }
    this.effectObservable.nextEffectObservable(sideEffect);
  }

  /**
   * @internal
   */
  subscribe(): Unsubscribable {
    const subscription = new Subscription();
    subscription.add(this.accumulator.subscribe());
    subscription.add(this.effectObservable.subscribe());
    this.signalStoreProxy = createSignalStateProxy<T>(
      this.$,
      this.get.bind(this)
    );
    return subscription;
  }
}<|MERGE_RESOLUTION|>--- conflicted
+++ resolved
@@ -8,10 +8,6 @@
   Signal,
 } from '@angular/core';
 import { toObservable, toSignal } from '@angular/core/rxjs-interop';
-<<<<<<< HEAD
-// eslint-disable-next-line @nx/enforce-module-boundaries
-=======
->>>>>>> c166c59d
 import {
   AccumulationFn,
   createAccumulationObservable,
