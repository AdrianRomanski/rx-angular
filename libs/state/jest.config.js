module.exports = {
  name: 'state',
  displayName: 'state',
  preset: '../../jest.preset.js',
<<<<<<< HEAD
  coverageReporters: ['lcov', 'cobertura'],
  coverageDirectory: '../../dist/apps/docs/test-coverage/state',
=======
  coverageReporters: ['lcov'],
  coverageDirectory: '../../coverage/state',
>>>>>>> b714cb66
  setupFilesAfterEnv: ['<rootDir>/test-setup.ts'],
  globals: {
    'ts-jest': {
      stringifyContentPathRegex: '\\.(html|svg)$',

      tsconfig: '<rootDir>/tsconfig.spec.json',
    },
  },
  snapshotSerializers: [
    'jest-preset-angular/build/serializers/no-ng-attributes',
    'jest-preset-angular/build/serializers/ng-snapshot',
    'jest-preset-angular/build/serializers/html-comment',
  ],
  transform: {
    '^.+.(ts|mjs|js|html)$': 'jest-preset-angular',
  },
  transformIgnorePatterns: ['node_modules/(?!.*.mjs$)'],
};<|MERGE_RESOLUTION|>--- conflicted
+++ resolved
@@ -2,13 +2,8 @@
   name: 'state',
   displayName: 'state',
   preset: '../../jest.preset.js',
-<<<<<<< HEAD
-  coverageReporters: ['lcov', 'cobertura'],
-  coverageDirectory: '../../dist/apps/docs/test-coverage/state',
-=======
   coverageReporters: ['lcov'],
   coverageDirectory: '../../coverage/state',
->>>>>>> b714cb66
   setupFilesAfterEnv: ['<rootDir>/test-setup.ts'],
   globals: {
     'ts-jest': {
