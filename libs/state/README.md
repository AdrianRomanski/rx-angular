--- conflicted
+++ resolved
@@ -18,46 +18,6 @@
 
 [![intro-video_rx-angular--state-rx-state](https://user-images.githubusercontent.com/10064416/147395467-876ec499-645f-4f84-bde9-9bffaac22c62.PNG)](https://www.youtube.com/watch?v=CcQYj4V2IKw)
 
-<<<<<<< HEAD
-=======
-### API overview
-
-With `@rx-angular/state`, you can easily manage your component state with a range of powerful methods.
-You find a detailed API documentation [here](https://rx-angular.io/docs/state/api).
-
-#### [.connect()](https://www.rx-angular.io/docs/state/api/rx-state#connect)
-
-Link an Observable source to your component state and update it with emitted changes.
-With three signatures, this method offers automatic subscription handling,
-making it easy to merge the source, update specific properties, or map to a projection function.
-
-#### [.select()](https://www.rx-angular.io/docs/state/api/rx-state#select)
-
-Get a cached, distinct Observable of your state, with options to access single properties, transform single properties, or transform state slices.
-With reactive composition support from rxjs, this method gives you complete control over selected data.
-
-#### [.get()](https://www.rx-angular.io/docs/state/api/rx-state#get)
-
-Retrieve your current state in an imperative manner.
-Whether you want the entire state or just a part of it, `.get()` makes it easy to access your data,
-with the ability to access deeply nested values.
-
-#### [.set()](https://www.rx-angular.io/docs/state/api/rx-state#set)
-
-Easily update one or many properties of your state. Whether you provide a partial state object or a function to calculate the new value,
-`.set()` provides two signatures for updating multiple properties or a single property by name.
-
-#### [.hold()](https://www.rx-angular.io/docs/state/api/rx-state#hold)
-
-Manage side-effects of your state with the `.hold()` method, which holds the trigger Observable and executes an optional handler function.
-With automatic subscription handling, this method is an effective way to manage side-effects without the hassle.
-
-#### [.setAccumulator()](https://www.rx-angular.io/docs/state/api/rx-state#setaccumulator)
-
-Customize your state accumulation function with `.setAccumulator()`.
-Whether you want to update the accumulation logic for deep updates or solve immutability problems, this method is a powerful tool for fine-tuning your state management.
-
->>>>>>> b89f4ca2
 ## Install and Update
 
 ```bash
@@ -108,8 +68,8 @@
 
 ## API overview
 
-With @rx-angular/state, you can easily manage your component state with a range of powerful methods.
-Detailed API documentation available [here](https://rx-angular.io/docs/state/api).
+With `@rx-angular/state`, you can easily manage your component state with a range of powerful methods.
+You find a detailed API documentation [here](https://rx-angular.io/docs/state/api).
 
 #### [.connect()](https://www.rx-angular.io/docs/state/api/rx-state#connect)
 
@@ -175,7 +135,7 @@
 
 | Angular                | RxJS                 | @rx-angular/state |
 | ---------------------- | -------------------- | ----------------- |
-| `14`                   | `^7.4.0`             | `> 1.4.6`         |
+| `14+`                  | `^7.4.0`             | `> 1.4.6`         |
 | `^12.0.0` or `^13.0.0` | `^6.5.5` or `^7.4.0` | `> 1.4.6`         |
 | `^11.0.0`              | `^6.5.5`             | `<= 1.4.6`        |
 
