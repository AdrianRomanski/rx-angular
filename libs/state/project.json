{
  "projectType": "library",
  "root": "libs/state",
  "sourceRoot": "libs/state/src",
  "prefix": "rx",
  "targets": {
    "build-lib": {
      "executor": "@nrwl/angular:package",
      "options": {
        "tsConfig": "libs/state/tsconfig.lib.json",
        "project": "libs/state/ng-package.json"
      },
      "outputs": ["dist/libs/state"],
      "dependsOn": [
        {
          "target": "build",
          "projects": "dependencies"
        }
      ]
    },
    "build": {
      "executor": "@nrwl/workspace:run-commands",
      "dependsOn": [
        {
          "target": "build-lib",
          "projects": "self"
        }
      ],
      "options": {
        "commands": [
          {
            "command": "npx tsc -p libs/state/tsconfig.schematics.json"
          },
          {
            "command": "npx cpx libs/state/schematics/collection.json dist/libs/state/schematics"
          },
          {
            "command": "npx cpx libs/state/schematics/migration.json dist/libs/state/schematics"
          },
          {
            "command": "npx cpx libs/state/schematics/src/**/files/** dist/libs/state/schematics/src"
          },
          {
            "command": "npx cpx libs/state/schematics/src/**/schema.json dist/libs/state/schematics/src"
          }
        ],
        "parallel": false
      },
      "outputs": ["dist/libs/state/schematics"]
    },
    "test": {
      "executor": "@nrwl/jest:jest",
      "options": {
        "jestConfig": "libs/state/jest.config.js",
        "passWithNoTests": true,
        "codeCoverage": true
      },
      "outputs": ["coverage/state"]
    },
    "build-docs": {
      "executor": "@nrwl/workspace:run-commands",
      "options": {
        "commands": [
          {
            "command": "nx test state --codeCoverage && nx build-test-coverage-badge state"
          }
        ]
      }
    },
<<<<<<< HEAD
    "build-test-coverage-badge": {
      "executor": "@nrwl/workspace:run-commands",
      "options": {
        "commands": [
          {
            "command": "npx istanbul-cobertura-badger -b jest-coverage-badge -r ./dist/apps/docs/test-coverage/state/cobertura-coverage.xml -d dist/apps/docs/test-coverage/state"
          }
        ]
      }
    },
=======
>>>>>>> b714cb66
    "perfBuild": {
      "executor": "@nrwl/node:build",
      "options": {
        "main": "libs/state/perf/index.ts",
        "outputPath": "dist/libs/state-perf/dist",
        "tsConfig": "libs/state/tsconfig.perf.json"
      },
      "outputs": ["{options.outputPath}"]
    },
    "perf": {
      "executor": "@nrwl/node:execute",
      "options": {
        "buildTarget": "state:perfBuild"
      }
    },
    "publish": {
      "executor": "@nrwl/workspace:run-commands",
      "options": {
        "commands": [
          {
            "command": "npm publish dist/libs/state"
          }
        ]
      },
      "dependsOn": [
        {
          "target": "lint",
          "projects": "self"
        },
        {
          "target": "test",
          "projects": "self"
        },
        {
          "target": "version",
          "projects": "self"
        },
        {
          "target": "build",
          "projects": "self"
        }
      ]
    },
    "version": {
      "executor": "@jscutlery/semver:version",
      "options": {
        "push": true,
        "noVerify": true,
        "baseBranch": "main",
        "versionTagPrefix": "${target}@",
        "postTargets": ["state:github"],
        "commitMessageFormat": "release(${projectName}): ${version}"
      }
    },
    "github": {
      "executor": "@jscutlery/semver:github",
      "options": {
        "tag": "${tag}",
        "notes": "${notes}"
      }
    },
    "lint": {
      "executor": "@nrwl/linter:eslint",
      "options": {
        "lintFilePatterns": ["libs/state/**/*.ts"]
      }
    }
  },
  "generators": {
    "@nrwl/angular:component": {
      "style": "scss"
    }
  },
  "tags": ["type:lib", "state"]
}<|MERGE_RESOLUTION|>--- conflicted
+++ resolved
@@ -67,19 +67,6 @@
         ]
       }
     },
-<<<<<<< HEAD
-    "build-test-coverage-badge": {
-      "executor": "@nrwl/workspace:run-commands",
-      "options": {
-        "commands": [
-          {
-            "command": "npx istanbul-cobertura-badger -b jest-coverage-badge -r ./dist/apps/docs/test-coverage/state/cobertura-coverage.xml -d dist/apps/docs/test-coverage/state"
-          }
-        ]
-      }
-    },
-=======
->>>>>>> b714cb66
     "perfBuild": {
       "executor": "@nrwl/node:build",
       "options": {
