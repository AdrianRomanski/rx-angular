import { jestMatcher } from '@test-helpers';
import { mergeMap } from 'rxjs/operators';
import {
  distinctUntilSomeChanged,
  KeyCompareMap
} from '../../../src/lib/core/operators/distinctUntilSomeChanged';
import { Observable, of } from 'rxjs';
import { TestScheduler } from 'rxjs/testing';

let testScheduler: TestScheduler;

interface DistinctUntilSomeChangedTestObj {
  foo?: string;
  bar?: number;
}

interface DistinctUntilSomeChangedTest {
  val?: number;
  valOther?: number;
  strVal?: string;
  objVal?: DistinctUntilSomeChangedTestObj;
}

beforeEach(() => {
  testScheduler = new TestScheduler(jestMatcher);
});

/** @test {distinctUntilSomeChanged} */
describe('distinctUntilSomeChanged operator', () => {
  it('should distinguish between values', () => {
    testScheduler.run(({ cold, expectObservable, expectSubscriptions }) => {
      const values = { a: { val: 1 }, b: { val: 2 } };
      const e1 =  cold('--a--a--a--b--b--a--|', values);
      const e1subs =   '^-------------------!';
      const expected = '--a--------b-----a--|';

      expectObservable(
        (<Observable<DistinctUntilSomeChangedTest>>e1).pipe(
          distinctUntilSomeChanged(['val'])
        )
      ).toBe(expected, values);
      expectSubscriptions(e1.subscriptions).toBe(e1subs);
    });
  });

  it('should distinguish between values with multiple keys', () => {
    testScheduler.run(({ cold, expectObservable, expectSubscriptions }) => {
      const values = { a: { val: 1 }, b: { val: 1, valOther: 3 } };
      const e1 =  cold('--a--a--a--b--b--a--|', values);
      const e1subs =   '^-------------------!';
      const expected = '--a--------b-----a--|';

      expectObservable(
        (<Observable<DistinctUntilSomeChangedTest>>e1).pipe(
          distinctUntilSomeChanged(['val', 'valOther'])
        )
      ).toBe(expected, values);
      expectSubscriptions(e1.subscriptions).toBe(e1subs);
    });
  });

  it('should ignore changes of other keys', () => {
    testScheduler.run(({ cold, expectObservable, expectSubscriptions }) => {
      const values = { a: { val: 1 }, b: { val: 1, valOther: 3 } };
      const e1 = cold('--a--a--a--b--b--a--|', values);
      const e1subs = '^-------------------!';
      const expected = '--a-----------------|';

      expectObservable(
        (<Observable<DistinctUntilSomeChangedTest>>e1).pipe(
          distinctUntilSomeChanged(['val'])
        )
      ).toBe(expected, values);
      expectSubscriptions(e1.subscriptions).toBe(e1subs);
    });
  });

  it('should distinguish between values by keyCompareMap', () => {
    testScheduler.run(({ cold, expectObservable, expectSubscriptions }) => {
      const values = {
        a: { val: 1 },
        b: { val: 2 },
        c: {
          val: 2,
          objVal: {
            foo: 'foo',
            bar: 'bar'
          }
        },
        d: {
          val: 2,
          objVal: {
            foo: 'foo2',
            bar: 'bar'
          }
        },
        e: {
          val: 2,
          objVal: {
            foo: 'foo2',
            bar: 'bar3'
          }
        }
      };
<<<<<<< HEAD
      const e1 =  cold('--a--a--b--c--d--e--|', values);
      const e1subs =   '^-------------------!';
      const expected = '--a-----b--c--------|';
=======
      const e1 = cold('--a--a--b--c--d--e--|', values);
      const e1subs = '^-------------------!';
      const expected = '--a-----b--c--d-----|';
>>>>>>> f29a6e10
      const keyCompare: KeyCompareMap<DistinctUntilSomeChangedTest> = {
        val: (oldVal, newVal) => oldVal === newVal,
        objVal: (oldVal, newVal) => oldVal?.foo === newVal?.foo
      };

      expectObservable(
        (<Observable<DistinctUntilSomeChangedTest>>e1).pipe(
          distinctUntilSomeChanged(keyCompare)
        )
      ).toBe(expected, values);
      expectSubscriptions(e1.subscriptions).toBe(e1subs);
    });
  });

  it('should distinguish between values and does not completes', () => {
    testScheduler.run(({ cold, expectObservable, expectSubscriptions }) => {
      const values = { a: { val: 1 }, b: { val: 2 } };
      const e1 =  cold('--a--a--a--b--b--a-', values);
      const e1subs =   '^------------------';
      const expected = '--a--------b-----a-';

      expectObservable(
        (<Observable<DistinctUntilSomeChangedTest>>e1).pipe(
          distinctUntilSomeChanged(['val'])
        )
      ).toBe(expected, values);
      expectSubscriptions(e1.subscriptions).toBe(e1subs);
    });
  });

  it('should distinguish between values with key', () => {
    testScheduler.run(({ cold, expectObservable, expectSubscriptions }) => {
      const values = {
        a: { val: 1 },
        b: { valOther: 1 },
        c: { valOther: 3 },
        d: { val: 1 },
        e: { val: 5 }
      };
      const e1 =  cold('--a--b--c--d--e--|', values);
      const e1subs =   '^----------------!';
      const expected = '--a--b-----d--e--|';

      expectObservable(
        (<Observable<DistinctUntilSomeChangedTest>>e1).pipe(
          distinctUntilSomeChanged(['val'])
        )
      ).toBe(expected, values);
      expectSubscriptions(e1.subscriptions).toBe(e1subs);
    });
  });

  it('should not compare if source does not have element with key', () => {
    testScheduler.run(({ cold, expectObservable, expectSubscriptions }) => {
      const values = {
        a: { valOther: 1 },
        b: { valOther: 1 },
        c: { valOther: 3 },
        d: { valOther: 1 },
        e: { valOther: 5 }
      };
      const e1 =  cold('--a--b--c--d--e--|', values);
      const e1subs =   '^----------------!';
      const expected = '--a--------------|';

      expectObservable(
        (<Observable<DistinctUntilSomeChangedTest>>e1).pipe(
          distinctUntilSomeChanged(['val'])
        )
      ).toBe(expected, values);
      expectSubscriptions(e1.subscriptions).toBe(e1subs);
    });
  });

  it('should not completes if source never completes', () => {
    testScheduler.run(({ cold, expectObservable, expectSubscriptions }) => {
      const e1 =  cold('-');
      const e1subs =   '^';
      const expected = '-';

      expectObservable(
        (<Observable<any>>e1).pipe(distinctUntilSomeChanged(['val']))
      ).toBe(expected);
      expectSubscriptions(e1.subscriptions).toBe(e1subs);
    });
  });

  it('should not completes if source does not completes', () => {
    testScheduler.run(({ cold, expectObservable, expectSubscriptions }) => {
      const e1 =  cold('-');
      const e1subs =   '^';
      const expected = '-';

      expectObservable(
        (<Observable<any>>e1).pipe(distinctUntilSomeChanged(['val']))
      ).toBe(expected);
      expectSubscriptions(e1.subscriptions).toBe(e1subs);
    });
  });

  it('should complete if source is empty', () => {
    testScheduler.run(({ cold, expectObservable, expectSubscriptions }) => {
      const e1 =  cold('|');
      const e1subs =   '(^!)';
      const expected = '|';

      expectObservable(
        (<Observable<any>>e1).pipe(distinctUntilSomeChanged(['val']))
      ).toBe(expected);
      expectSubscriptions(e1.subscriptions).toBe(e1subs);
    });
  });

  it('should complete if source does not emit', () => {
    testScheduler.run(({ cold, expectObservable, expectSubscriptions }) => {
      const e1 =  cold('------|');
      const e1subs =   '^-----!';
      const expected = '------|';

      expectObservable(
        (<Observable<any>>e1).pipe(distinctUntilSomeChanged(['val']))
      ).toBe(expected);
      expectSubscriptions(e1.subscriptions).toBe(e1subs);
    });
  });

  it('should emit if source emits single element only', () => {
    testScheduler.run(({ cold, expectObservable, expectSubscriptions }) => {
      const values = { a: { val: 1 } };
      const e1 =  cold('--a--|', values);
      const e1subs =   '^----!';
      const expected = '--a--|';

      expectObservable(
        (<Observable<DistinctUntilSomeChangedTest>>e1).pipe(
          distinctUntilSomeChanged(['val'])
        )
      ).toBe(expected, values);
      expectSubscriptions(e1.subscriptions).toBe(e1subs);
    });
  });

  it('should emit if source is scalar', () => {
    testScheduler.run(({ cold, expectObservable, expectSubscriptions }) => {
      const values = { a: { val: 1 } };
      const e1 = of(values.a);
      const expected = '(a|)';

      expectObservable(
        (<Observable<DistinctUntilSomeChangedTest>>e1).pipe(
          distinctUntilSomeChanged(['val'])
        )
      ).toBe(expected, values);
    });
  });

  it('should raises error if source raises error', () => {
    testScheduler.run(({ cold, expectObservable, expectSubscriptions }) => {
      const values = { a: { val: 1 } };
      const e1 =  cold('--a--a--#', values);
      const e1subs =   '^-------!';
      const expected = '--a-----#';

      expectObservable(
        (<Observable<DistinctUntilSomeChangedTest>>e1).pipe(
          distinctUntilSomeChanged(['val'])
        )
      ).toBe(expected, values);
      expectSubscriptions(e1.subscriptions).toBe(e1subs);
    });
  });

  it('should raises error if source throws', () => {
    testScheduler.run(({ cold, expectObservable, expectSubscriptions }) => {
      const e1 =  cold('#');
      const e1subs =   '(^!)';
      const expected = '#';

      expectObservable(
        (<Observable<any>>e1).pipe(distinctUntilSomeChanged(['val']))
      ).toBe(expected);
      expectSubscriptions(e1.subscriptions).toBe(e1subs);
    });
  });

  it('should not omit if source elements are all different', () => {
    testScheduler.run(({ cold, expectObservable, expectSubscriptions }) => {
      const values = {
        a: { val: 1 },
        b: { val: 2 },
        c: { val: 3 },
        d: { val: 4 },
        e: { val: 5 }
      };
      const e1 =  cold('--a--b--c--d--e--|', values);
      const e1subs =   '^----------------!';
      const expected = '--a--b--c--d--e--|';

      expectObservable(
        (<Observable<DistinctUntilSomeChangedTest>>e1).pipe(
          distinctUntilSomeChanged(['val'])
        )
      ).toBe(expected, values);
      expectSubscriptions(e1.subscriptions).toBe(e1subs);
    });
  });

  it('should allow unsubscribing early and explicitly', () => {
    testScheduler.run(({ cold, expectObservable, expectSubscriptions }) => {
      const values = {
        a: { val: 1 },
        b: { val: 2 },
        c: { val: 3 },
        d: { val: 4 },
        e: { val: 5 }
      };
      const e1 =  cold('--a--b--b--d--a--e--|', values);
      const e1subs =   '^---------!          ';
      const expected = '--a--b-----          ';
      const unsub =    '----------!          ';

      const result = (<Observable<DistinctUntilSomeChangedTest>>e1).pipe(
        distinctUntilSomeChanged(['val'])
      );

      expectObservable(result, unsub).toBe(expected, values);
      expectSubscriptions(e1.subscriptions).toBe(e1subs);
    });
  });

  it('should not break unsubscription chains when unsubscribed explicitly', () => {
    testScheduler.run(({ cold, expectObservable, expectSubscriptions }) => {
      const values = {
        a: { val: 1 },
        b: { val: 2 },
        c: { val: 3 },
        d: { val: 4 },
        e: { val: 5 }
      };
      const e1 =  cold('--a--b--b--d--a--e--|', values);
      const e1subs =   '^---------!          ';
      const expected = '--a--b-----          ';
      const unsub =    '----------!          ';

      const result = (<Observable<DistinctUntilSomeChangedTest>>e1).pipe(
        mergeMap((x: any) => of(x)),
        distinctUntilSomeChanged(['val']),
        mergeMap((x: any) => of(x))
      );

      expectObservable(result, unsub).toBe(expected, values);
      expectSubscriptions(e1.subscriptions).toBe(e1subs);
    });
  });

  it('should emit once if source elements are all same', () => {
    testScheduler.run(({ cold, expectObservable, expectSubscriptions }) => {
      const values = { a: { val: 1 } };
      const e1 =  cold('--a--a--a--a--a--a--|', values);
      const e1subs =   '^-------------------!';
      const expected = '--a-----------------|';

      expectObservable(
        (<Observable<DistinctUntilSomeChangedTest>>e1).pipe(
          distinctUntilSomeChanged(['val'])
        )
      ).toBe(expected, values);
      expectSubscriptions(e1.subscriptions).toBe(e1subs);
    });
  });

  it('should emit once if comparer returns true always regardless of source emits', () => {
    testScheduler.run(({ cold, expectObservable, expectSubscriptions }) => {
      const values = {
        a: { val: 1 },
        b: { val: 2 },
        c: { val: 3 },
        d: { val: 4 },
        e: { val: 5 }
      };
      const e1 =  cold('--a--b--c--d--e--|', values);
      const e1subs =   '^----------------!';
      const expected = '--a--------------|';

      expectObservable(
        e1.pipe(distinctUntilSomeChanged(['val'], () => true))
      ).toBe(expected, values);
      expectSubscriptions(e1.subscriptions).toBe(e1subs);
    });
  });

  it('should emit all if comparer returns false always regardless of source emits', () => {
    testScheduler.run(({ cold, expectObservable, expectSubscriptions }) => {
      const values = { a: { val: 1 } };
      const e1 =  cold('--a--a--a--a--a--a--|', values);
      const e1subs =   '^-------------------!';
      const expected = '--a--a--a--a--a--a--|';

      expectObservable(
        e1.pipe(distinctUntilSomeChanged(['val'], () => false))
      ).toBe(expected, values);
      expectSubscriptions(e1.subscriptions).toBe(e1subs);
    });
  });

  it('should distinguish values by selector', () => {
    testScheduler.run(({ cold, expectObservable, expectSubscriptions }) => {
      const values = {
        a: { val: 1 },
        b: { val: 2 },
        c: { val: 3 },
        d: { val: 4 },
        e: { val: 5 }
      };
      const e1 =  cold('--a--b--c--d--e--|', values);
      const e1subs =   '^----------------!';
      const expected = '--a-----c-----e--|';
      const selector = (x: number, y: number) => y % 2 === 0;

      expectObservable(
        e1.pipe(distinctUntilSomeChanged(['val'], selector))
      ).toBe(expected, values);
      expectSubscriptions(e1.subscriptions).toBe(e1subs);
    });
  });

  it('should raises error when comparer throws', () => {
    testScheduler.run(({ cold, expectObservable, expectSubscriptions }) => {
      const values = {
        a: { val: 1 },
        b: { val: 2 },
        c: { val: 3 },
        d: { val: 4 },
        e: { val: 5 }
      };
      const e1 =  cold('--a--b--c--d--e--|', values);
      const e1subs =   '^----------!      ';
      const expected = '--a--b--c--#      ';
      const selector = (x: number, y: number) => {
        if (y === 4) {
          throw new Error('error');
        }
        return x === y;
      };

      expectObservable(
        e1.pipe(distinctUntilSomeChanged(['val'], selector))
      ).toBe(expected, values, new Error('error'));
      expectSubscriptions(e1.subscriptions).toBe(e1subs);
    });
  });
});<|MERGE_RESOLUTION|>--- conflicted
+++ resolved
@@ -102,15 +102,9 @@
           }
         }
       };
-<<<<<<< HEAD
-      const e1 =  cold('--a--a--b--c--d--e--|', values);
-      const e1subs =   '^-------------------!';
-      const expected = '--a-----b--c--------|';
-=======
       const e1 = cold('--a--a--b--c--d--e--|', values);
       const e1subs = '^-------------------!';
       const expected = '--a-----b--c--d-----|';
->>>>>>> f29a6e10
       const keyCompare: KeyCompareMap<DistinctUntilSomeChangedTest> = {
         val: (oldVal, newVal) => oldVal === newVal,
         objVal: (oldVal, newVal) => oldVal?.foo === newVal?.foo
