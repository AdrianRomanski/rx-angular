import {
  BehaviorSubject,
  EMPTY,
  NextObserver,
  Observable,
  of,
  PartialObserver,
  Subject,
  Subscribable,
  Subscription
} from 'rxjs';
<<<<<<< HEAD
import {
  catchError,
  distinctUntilChanged,
  map,
  mergeAll,
  switchMap,
  tap
} from 'rxjs/operators';
import { nameToStrategy } from './nameToStrategy';
import {
  CdStrategy,
  DEFAULT_STRATEGY_NAME,
  StrategySelection
} from './strategy';
=======
import { catchError, distinctUntilChanged, map, mergeAll, switchMap, tap } from 'rxjs/operators';
import { nameToStrategy } from './nameToStrategy';
import { CdStrategy, DEFAULT_STRATEGY_NAME, StrategySelection } from './strategy';
>>>>>>> 6c5e20b9

export interface CdAware<U> extends Subscribable<U> {
  nextPotentialObservable: (value: any) => void;
  nextStrategy: (config: string | Observable<string>) => void;
}

/**
 * class CdAware
 *
 * @description
 * This abstract class holds all the shared logic for the push pipe and the let directive
 * responsible for change detection
 * If you extend this class you need to implement how the update of the rendered value happens.
 * Also custom behaviour is something you need to implement in the extending class
 */
export function createCdAware<U>(cfg: {
  strategies: StrategySelection<U>;
  resetObserver: NextObserver<void>;
  updateObserver: PartialObserver<U> & NextObserver<U>;
}): CdAware<U | undefined | null> {
  let strategy: CdStrategy<U>;
  const strategyName$ = new BehaviorSubject<string | Observable<string>>(
    DEFAULT_STRATEGY_NAME
  );
  const updateStrategyEffect$: Observable<CdStrategy<U>> = strategyName$.pipe(
    switchMap(stringOrObservable =>
      typeof stringOrObservable === 'string'
        ? of(stringOrObservable)
        : stringOrObservable.pipe(mergeAll())
    ),
    nameToStrategy(cfg.strategies),
    tap(s => (strategy = s))
  );

  const observablesFromTemplate$ = new Subject<Observable<U>>();
  const renderingEffect$ = observablesFromTemplate$.pipe(
    distinctUntilChanged(),
    tap(observable$ => {
      if (observable$ === null) {
        cfg.updateObserver.next(observable$ as any);
      } else {
        cfg.resetObserver.next();
      }
      strategy.render();
    }),
<<<<<<< HEAD
    map(o$ => o$.pipe(strategy.behaviour())),
    switchMap(observable$ => (observable$ == null ? EMPTY : observable$)),
=======
    map(o$ => o$.pipe(distinctUntilChanged(), tap(cfg.updateObserver.next), strategy.behaviour())),
    switchMap((observable$) => (observable$ == null) ? EMPTY : observable$),
>>>>>>> 6c5e20b9
    distinctUntilChanged(),
    tap(() => strategy.render()),
    catchError(e => {
      console.error(e);
      return EMPTY;
    })
  );

  return {
    nextPotentialObservable(value: any): void {
      observablesFromTemplate$.next(value);
    },
    nextStrategy(nextConfig: string | Observable<string>): void {
      strategyName$.next(nextConfig);
    },
    subscribe(): Subscription {
      return new Subscription()
        .add(updateStrategyEffect$.subscribe())
        .add(renderingEffect$.subscribe());
    }
  } as CdAware<U | undefined | null>;
}<|MERGE_RESOLUTION|>--- conflicted
+++ resolved
@@ -9,7 +9,6 @@
   Subscribable,
   Subscription
 } from 'rxjs';
-<<<<<<< HEAD
 import {
   catchError,
   distinctUntilChanged,
@@ -19,16 +18,12 @@
   tap
 } from 'rxjs/operators';
 import { nameToStrategy } from './nameToStrategy';
+import { nameToStrategy } from './nameToStrategy';
 import {
   CdStrategy,
   DEFAULT_STRATEGY_NAME,
   StrategySelection
 } from './strategy';
-=======
-import { catchError, distinctUntilChanged, map, mergeAll, switchMap, tap } from 'rxjs/operators';
-import { nameToStrategy } from './nameToStrategy';
-import { CdStrategy, DEFAULT_STRATEGY_NAME, StrategySelection } from './strategy';
->>>>>>> 6c5e20b9
 
 export interface CdAware<U> extends Subscribable<U> {
   nextPotentialObservable: (value: any) => void;
@@ -74,13 +69,14 @@
       }
       strategy.render();
     }),
-<<<<<<< HEAD
-    map(o$ => o$.pipe(strategy.behaviour())),
+    map(o$ =>
+      o$.pipe(
+        distinctUntilChanged(),
+        tap(cfg.updateObserver.next),
+        strategy.behaviour()
+      )
+    ),
     switchMap(observable$ => (observable$ == null ? EMPTY : observable$)),
-=======
-    map(o$ => o$.pipe(distinctUntilChanged(), tap(cfg.updateObserver.next), strategy.behaviour())),
-    switchMap((observable$) => (observable$ == null) ? EMPTY : observable$),
->>>>>>> 6c5e20b9
     distinctUntilChanged(),
     tap(() => strategy.render()),
     catchError(e => {
