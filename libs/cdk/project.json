{
  "projectType": "library",
  "root": "libs/cdk",
  "sourceRoot": "libs/cdk/src",
  "prefix": "rx-angular",
  "targets": {
<<<<<<< HEAD
    "build-test-coverage-badge": {
      "executor": "@nrwl/workspace:run-commands",
      "options": {
        "commands": [
          {
            "command": "npx istanbul-cobertura-badger -b jest-coverage-badge -r ./dist/apps/docs/test-coverage/cdk/cobertura-coverage.xml -d dist/apps/docs/test-coverage/cdk"
          }
        ]
      }
    },
=======
>>>>>>> b714cb66
    "build-docs": {
      "executor": "@nrwl/workspace:run-commands",
      "options": {
        "commands": [
          {
            "command": "nx test cdk --codeCoverage && nx build-test-coverage-badge cdk"
          }
        ]
      }
    },
    "build": {
      "executor": "@nrwl/workspace:run-commands",
      "dependsOn": [
        {
          "target": "build-lib",
          "projects": "self"
        }
      ],
      "options": {
        "commands": [
          {
            "command": "npx tsc -p libs/cdk/tsconfig.schematics.json"
          },
          {
            "command": "npx cpx libs/cdk/schematics/collection.json dist/libs/cdk/schematics"
          },
          {
            "command": "npx cpx libs/cdk/schematics/migration.json dist/libs/cdk/schematics"
          },
          {
            "command": "npx cpx libs/cdk/schematics/src/**/files/** dist/libs/cdk/schematics/src"
          },
          {
            "command": "npx cpx libs/cdk/schematics/src/**/schema.json dist/libs/cdk/schematics/src"
          }
        ],
        "parallel": false
      },
      "outputs": ["dist/libs/cdk/schematics"]
    },
    "build-lib": {
      "executor": "@nrwl/angular:package",
      "options": {
        "tsConfig": "libs/cdk/tsconfig.lib.json",
        "project": "libs/cdk/ng-package.json"
      },
      "outputs": ["dist/libs/cdk"]
    },
    "test": {
      "executor": "@nrwl/jest:jest",
      "options": {
        "jestConfig": "libs/cdk/jest.config.js",
        "passWithNoTests": true,
        "codeCoverage": true
      },
      "outputs": ["coverage/cdk"]
    },
    "publish": {
      "executor": "@nrwl/workspace:run-commands",
      "options": {
        "commands": [
          {
            "command": "npm publish dist/libs/cdk"
          }
        ]
      },
      "dependsOn": [
        {
          "target": "lint",
          "projects": "self"
        },
        {
          "target": "test",
          "projects": "self"
        },
        {
          "target": "version",
          "projects": "self"
        },
        {
          "target": "build",
          "projects": "self"
        }
      ]
    },
    "version": {
      "executor": "@jscutlery/semver:version",
      "options": {
        "push": true,
        "noVerify": true,
        "baseBranch": "main",
        "versionTagPrefix": "${target}@",
        "postTargets": ["cdk:github"],
        "commitMessageFormat": "release(${projectName}): ${version}"
      }
    },
    "github": {
      "executor": "@jscutlery/semver:github",
      "options": {
        "tag": "${tag}",
        "notes": "${notes}"
      }
    },
    "lint": {
      "executor": "@nrwl/linter:eslint",
      "options": {
        "lintFilePatterns": ["libs/cdk/**/*.ts"]
      }
    }
  },
  "generators": {
    "@nrwl/angular:component": {
      "style": "scss"
    }
  },
  "tags": ["type:lib", "cdk"]
}<|MERGE_RESOLUTION|>--- conflicted
+++ resolved
@@ -4,19 +4,6 @@
   "sourceRoot": "libs/cdk/src",
   "prefix": "rx-angular",
   "targets": {
-<<<<<<< HEAD
-    "build-test-coverage-badge": {
-      "executor": "@nrwl/workspace:run-commands",
-      "options": {
-        "commands": [
-          {
-            "command": "npx istanbul-cobertura-badger -b jest-coverage-badge -r ./dist/apps/docs/test-coverage/cdk/cobertura-coverage.xml -d dist/apps/docs/test-coverage/cdk"
-          }
-        ]
-      }
-    },
-=======
->>>>>>> b714cb66
     "build-docs": {
       "executor": "@nrwl/workspace:run-commands",
       "options": {
