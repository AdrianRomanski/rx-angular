module.exports = {
  bail: true,
  name: 'cdk',
  displayName: 'cdk',
  preset: '../../jest.preset.js',
<<<<<<< HEAD
  coverageReporters: ['lcov', 'cobertura'],
  coverageDirectory: '../../dist/apps/docs/test-coverage/cdk',
=======
  coverageReporters: ['lcov'],
  coverageDirectory: '../../coverage/cdk',
>>>>>>> b714cb66
  setupFilesAfterEnv: ['<rootDir>/src/test-setup.ts'],
  globals: {
    'ts-jest': {
      stringifyContentPathRegex: '\\.(html|svg)$',

      tsconfig: '<rootDir>/tsconfig.spec.json',
    },
  },
  snapshotSerializers: [
    'jest-preset-angular/build/serializers/no-ng-attributes',
    'jest-preset-angular/build/serializers/ng-snapshot',
    'jest-preset-angular/build/serializers/html-comment',
  ],
  transform: {
    '^.+.(ts|mjs|js|html)$': 'jest-preset-angular',
  },
  transformIgnorePatterns: ['node_modules/(?!.*.mjs$)'],
};<|MERGE_RESOLUTION|>--- conflicted
+++ resolved
@@ -3,13 +3,8 @@
   name: 'cdk',
   displayName: 'cdk',
   preset: '../../jest.preset.js',
-<<<<<<< HEAD
-  coverageReporters: ['lcov', 'cobertura'],
-  coverageDirectory: '../../dist/apps/docs/test-coverage/cdk',
-=======
   coverageReporters: ['lcov'],
   coverageDirectory: '../../coverage/cdk',
->>>>>>> b714cb66
   setupFilesAfterEnv: ['<rootDir>/src/test-setup.ts'],
   globals: {
     'ts-jest': {
