--- conflicted
+++ resolved
@@ -126,6 +126,7 @@
   } = renderSettings;
 
   const errorHandler = createErrorHandler(renderSettings.errorHandler);
+  const ngZone = patchZone ? patchZone : undefined;
 
   let activeTemplate: N;
 
@@ -161,53 +162,6 @@
         switchMap(([{ template, templateName, notification }, strategy]) => {
           const isNewTemplate = activeTemplate !== templateName;
           const notifyParent = isNewTemplate && parent;
-<<<<<<< HEAD
-          return merge(
-            onStrategy(
-              notification.value,
-              strategy,
-              (v: T, work: RxRenderWork, options: RxCoalescingOptions) => {
-                const context = <C>getContext[notification.kind](notification);
-                if (isNewTemplate) {
-                  // template has changed (undefined => next; suspense => next; ...)
-                  // handle remove & insert
-                  // remove current view if there is any
-                  if (viewContainerRef.length > 0) {
-                    // patch removal if needed
-                    viewContainerRef.clear()
-                  }
-                  // create new view if any
-                  if (template) {
-                    // createEmbeddedView is already patched, no need for workFactory
-                    templates.createEmbeddedView(templateName, context);
-                  }
-                } else if (template) {
-                  // template didn't change, update it
-                  // handle update
-                  const view = <EmbeddedViewRef<C>>viewContainerRef.get(0);
-                  Object.keys(context).forEach((k) => {
-                    view.context[k] = context[k];
-                  });
-                  // update view context, patch if needed
-                  work(view, options.scope, notification)
-                }
-                activeTemplate = templateName;
-              }, { ngZone: patchZone ? patchZone : undefined }
-              // we don't need to specify any scope here. The template manager is the only one
-              // who will call `viewRef#detectChanges` on any of the templates it manages.
-              // whenever a new value comes in, any pre-scheduled work of this taskManager will
-              // be nooped before a new work will be scheduled. This happens because of the implementation
-              // of `StrategyCredential#behavior`
-            ).pipe(
-              notifyAllParentsIfNeeded(
-                tNode,
-                injectingViewCdRef,
-                strategy,
-                () => notifyParent
-              )
-            ),
-            notifyInjectingParentIfNeeded(
-=======
           return onStrategy(
             notification.value,
             strategy,
@@ -219,14 +173,12 @@
                 // remove current view if there is any
                 if (viewContainerRef.length > 0) {
                   // patch removal if needed
-                  workFactory(() => viewContainerRef.clear());
+                  viewContainerRef.clear();
                 }
                 // create new view if any
                 if (template) {
                   // createEmbeddedView is already patched, no need for workFactory
-                  workFactory(() =>
-                    templates.createEmbeddedView(templateName, context)
-                  );
+                  templates.createEmbeddedView(templateName, context);
                 }
               } else if (template) {
                 // template didn't change, update it
@@ -236,10 +188,11 @@
                   view.context[k] = context[k];
                 });
                 // update view context, patch if needed
-                workFactory(() => work(view, options.scope, notification));
+                work(view, options.scope, notification);
               }
               activeTemplate = templateName;
-            }
+            },
+            { ngZone }
             // we don't need to specify any scope here. The template manager is the only one
             // who will call `viewRef#detectChanges` on any of the templates it manages.
             // whenever a new value comes in, any pre-scheduled work of this taskManager will
@@ -247,10 +200,10 @@
             // of `StrategyCredential#behavior`
           ).pipe(
             notifyAllParentsIfNeeded(
->>>>>>> 9d1d0996
               injectingViewCdRef,
               strategy,
-              () => notifyParent
+              () => notifyParent,
+              ngZone
             ),
             catchError((e) => {
               errorHandler.handleError(e);
